const ROSLIB = require("roslib/src/RosLib");
const AGV = require("../models/agv.model");
const Station = require("../models/station.model");
const Task = require("../models/task.model");

const clientsByURL = {};

let _lidarConnection = null;

const broadcast = (url, message) => {
  const clients = clientsByURL[url] || [];
  clients.forEach((client) => {
    if (client.readyState === client.OPEN) {
      client.send(message);
    }
  });
};

const wsRoute = (app) => {
  app.ws("/ws/connect/lidar", (ws, req) => {
    ws.on("message", (msg) => {
      if (_lidarConnection) return ws.send("ROSLib already connected");

      if (!msg.startsWith("ws://"))
        return ws.send("Please provide websocket address");

      ws.send("Trying to connect");

      let rosLidar = new ROSLIB.Ros({
        url: msg,
      });

      rosLidar.on("connection", () => {
        _lidarConnection = rosLidar;
        ws.send("ROSLib connection successful");

        const my_topic_listener = new ROSLIB.Topic({
          rosLidar,
          name: "/my_topic",
          messageType: "std_msgs/String",
        });

        my_topic_listener.ros = rosLidar;

        my_topic_listener.subscribe((message) => {
          broadcast("dashboard-lidar", message.data);
          ws.send("Dari ros " + message.data);
        });
      });
      rosLidar.on("error", (error) => {
        _lidarConnection = null;
        ws.send("ROSLib connection error " + error);
      });
      rosLidar.on("close", () => {
        _lidarConnection = null;
        ws.send("ROSLib connection closed");
      });
    });
    ws.on("connection", () => {
      console.log("connection");
      if (_lidarConnection) ws.send("ROSLib connected");
    });
    ws.on("close", () => {
      console.log("discon");
    });
  });

  app.ws("/ws/task/:type", async (ws, req) => {
    const { type } = req.params;
    url = "task-" + type;

    if (!clientsByURL[url]) {
      clientsByURL[url] = [];
    }
    clientsByURL[url].push(ws);

    if (ws.readyState === ws.OPEN) {
      let tasks = await Task.find({ "agv.type": type });

      ws.send(JSON.stringify(tasks));
    }

    ws.on("open", async (msg) => {});

    ws.on("close", () => {
      clientsByURL[url] = clientsByURL[url].filter((client) => client !== ws);
    });
  });

  app.ws("/ws/test/:url", (ws, req) => {
    const { url } = req.params;

    if (!clientsByURL[url]) {
      clientsByURL[url] = [];
    }
    clientsByURL[url].push(ws);

    ws.on("message", (msg) => {
      broadcast(`dashboard-${url}`, msg);
    });

    ws.on("open", async (msg) => {});

    ws.on("close", () => {
      clientsByURL[url] = clientsByURL[url].filter((client) => client !== ws);
    });
  });

  app.ws("/ws/dashboard/:type", (ws, req) => {
    const { type } = req.params;
    url = "dashboard-" + type;

    if (!clientsByURL[url]) {
      clientsByURL[url] = [];
    }
    clientsByURL[url].push(ws);

    ws.on("message", (msg) => {
      broadcast(type, msg);
    });

    ws.on("close", () => {
      clientsByURL[url] = clientsByURL[url].filter((client) => client !== ws);
    });
  });

  app.ws("/ws/:url", (ws, req) => {
    const { url } = req.params;

    if (!clientsByURL[url]) {
      clientsByURL[url] = [];
    }
    clientsByURL[url].push(ws);

    ws.on("message", (msg) => {
      try {
        let res = JSON.parse(msg);

        if (res["payload"]) updateTask(res["payload"], url);
        else broadcast(`dashboard-${url}`, res);
      } catch (e) {
        console.log("AWD");
      }
    });

    ws.on("close", () => {
      clientsByURL[url] = clientsByURL[url].filter((client) => client !== ws);
    });
  });
};

<<<<<<< HEAD
async function updateTask(rfid, type) {
  console.log("masuk");
  let agv = await AGV.findOne({ type: type });
  let newStation = await Station.findOne({ rfid: rfid });

  console.log("nyari agv");
  // kalo ga ketemu return
  if (!agv || !newStation) return;
  console.log("agv ketemu");
  let task = await Task.findOne({ station_to: null, agv: agv });
  console.log("nyari task");
  // jadi station end
  if (task) {
    console.log("task ketemu");
    task.station_to = newStation;
    task.time_end = Date.now();
    task.save();
  }
  // jadi station start
  else {
    console.log("ga ketemu");
    await Task.create({
      agv: agv,
      station_from: newStation,
      time_start: Date.now(),
    });
=======
async function updateTaskLine(rfid) {
  try {
    console.log("masuk");
    let agv = await AGV.findOne({ type: "line" });
    let newStation = await Station.findOne({ rfid: rfid });

    console.log("nyari agv");
    // kalo ga ketemu return
    if (!agv || !newStation) return;
    console.log("agv ketemu");
    let task = await Task.findOne({ station_to: null, agv: agv });
    console.log("nyari task");
    // jadi station end
    if (task) {
      console.log("task ketemu");
      task.station_to = newStation;
      task.time_end = Date.now();
      task.save();
    }
    // jadi station start
    else {
      console.log("ga ketemu");
      await Task.create({
        agv: agv,
        station_from: newStation,
        time_start: Date.now(),
      });
    }
  } catch (e) {
    console.log(e);
>>>>>>> 2dcfa909
  }
}

module.exports = { broadcast, wsRoute };

// test<|MERGE_RESOLUTION|>--- conflicted
+++ resolved
@@ -149,39 +149,10 @@
   });
 };
 
-<<<<<<< HEAD
 async function updateTask(rfid, type) {
   console.log("masuk");
   let agv = await AGV.findOne({ type: type });
   let newStation = await Station.findOne({ rfid: rfid });
-
-  console.log("nyari agv");
-  // kalo ga ketemu return
-  if (!agv || !newStation) return;
-  console.log("agv ketemu");
-  let task = await Task.findOne({ station_to: null, agv: agv });
-  console.log("nyari task");
-  // jadi station end
-  if (task) {
-    console.log("task ketemu");
-    task.station_to = newStation;
-    task.time_end = Date.now();
-    task.save();
-  }
-  // jadi station start
-  else {
-    console.log("ga ketemu");
-    await Task.create({
-      agv: agv,
-      station_from: newStation,
-      time_start: Date.now(),
-    });
-=======
-async function updateTaskLine(rfid) {
-  try {
-    console.log("masuk");
-    let agv = await AGV.findOne({ type: "line" });
-    let newStation = await Station.findOne({ rfid: rfid });
 
     console.log("nyari agv");
     // kalo ga ketemu return
@@ -205,10 +176,6 @@
         time_start: Date.now(),
       });
     }
-  } catch (e) {
-    console.log(e);
->>>>>>> 2dcfa909
-  }
 }
 
 module.exports = { broadcast, wsRoute };
